--- conflicted
+++ resolved
@@ -15,11 +15,7 @@
 
 apiVersion: v2
 name: nvidia-dra-driver-gpu
-<<<<<<< HEAD
-description: Dynamic Resource Allocation (DRA) for NVIDIA GPUs in Kubernetes
-=======
 description: Official Helm chart for the Kubernetes DRA driver for NVIDIA GPUs
->>>>>>> f265df23
 
 # A chart can be either an 'application' or a 'library' chart.
 #
